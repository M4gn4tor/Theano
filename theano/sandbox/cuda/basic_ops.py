--- conflicted
+++ resolved
@@ -824,16 +824,6 @@
             threads_z = ''
         if len(self.reduce_mask)==3:
             threads_z = ''
-        if config.warn.gpusum_01_011_0111_bug:
-            pattern = '0'+N_pattern
-            warn = '''
-        static bool warn_gpusum_01_011_0111_bug = true;
-        if(warn_gpusum_01_011_0111_bug && CudaNdarray_HOST_DIMS(%(x)s)[%(N)s]>4096){
-            printf("WARNING: old version of Theano had a silent bug with GpuSum pattern %(pattern)s when the first dimensions was bigger then 4096. Was fixed 31 may 2010. To disable this warning set the Theano flags warn.gpusum_01_011_0111_bug to False. Won't repeat the warning before we exit.\\n");
-            warn_gpusum_01_011_0111_bug = false;
-        }
-'''%locals()
-        else: warn = ""
         print >> sio, """
         {
             int verbose = 0;
@@ -843,7 +833,6 @@
             %(threads_y)s
             %(threads_z)s
             dim3 n_blocks(std::min(CudaNdarray_HOST_DIMS(%(x)s)[0],NUM_VECTOR_OP_BLOCKS));
-            %(warn)s
             %(makecall)s
         }
         """ %locals()
@@ -1211,12 +1200,8 @@
         """ %locals()
 
     def c_code_cache_version(self):
-<<<<<<< HEAD
-        return (17,)
-=======
         #return ()
-        return (18,)
->>>>>>> 81d22b80
+        return (19,)
 
 
     def c_support_code_apply(self, node, nodename):
